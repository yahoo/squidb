--- conflicted
+++ resolved
@@ -6,13 +6,7 @@
  * See the accompanying LICENSE file for terms.
  *-->
 <manifest package="com.yahoo.squidb.sqlitebindings"
-<<<<<<< HEAD
-    xmlns:android="http://schemas.android.com/apk/res/android"
-    android:versionCode="100"
-    android:versionName="3.0.0-beta">
-=======
     xmlns:android="http://schemas.android.com/apk/res/android">
->>>>>>> 0e282da8
 
     <uses-sdk android:minSdkVersion="16" />
 
