/*
 * Copyright 2015, Yahoo Inc.
 * Copyrights licensed under the Apache 2.0 License.
 * See the accompanying LICENSE file for terms.
 */
package com.yahoo.squidb.sql;

import com.yahoo.squidb.data.SquidCursor;
import com.yahoo.squidb.sql.Property.IntegerProperty;
import com.yahoo.squidb.sql.Property.LongProperty;
import com.yahoo.squidb.sql.Property.StringProperty;
import com.yahoo.squidb.test.DatabaseTestCase;
import com.yahoo.squidb.test.Employee;
import com.yahoo.squidb.test.TestModel;
import com.yahoo.squidb.test.TestViewModel;
import com.yahoo.squidb.test.Thing;

import java.util.ArrayList;
import java.util.Arrays;
import java.util.Collection;
import java.util.Collections;
import java.util.HashMap;
import java.util.HashSet;
import java.util.List;
import java.util.Map;
import java.util.Set;
import java.util.concurrent.Semaphore;
import java.util.concurrent.atomic.AtomicBoolean;
import java.util.concurrent.atomic.AtomicInteger;
import java.util.concurrent.atomic.AtomicReference;

public class QueryTest extends DatabaseTestCase {

    Employee bigBird;
    Employee cookieMonster;
    Employee elmo;
    Employee oscar;
    Employee bert;
    Employee ernie;

    @Override
    protected void setupDatabase() {
        super.setupDatabase();

        bigBird = new Employee();
        bigBird.setName("bigBird").setManagerId(0L);
        database.persist(bigBird);

        cookieMonster = new Employee();
        cookieMonster.setName("cookieMonster").setManagerId(bigBird.getId());
        database.persist(cookieMonster);

        elmo = new Employee();
        elmo.setName("elmo").setManagerId(bigBird.getId());
        database.persist(elmo);

        oscar = new Employee();
        oscar.setName("oscar").setManagerId(bigBird.getId()).setIsHappy(false);
        database.persist(oscar);

        bert = new Employee();
        bert.setName("bert").setManagerId(cookieMonster.getId());
        database.persist(bert);

        ernie = new Employee();
        ernie.setName("ernie").setManagerId(bert.getId());
        database.persist(ernie);
    }

    public void testSelectionArgsGeneration() {
        Query query = Query.select(TestModel.PROPERTIES)
                .where(TestModel.FIRST_NAME.eq("Sam")
                        .and(TestModel.BIRTHDAY.gt(17))
                        .and(TestModel.LAST_NAME.neq("Smith")));

        CompiledStatement compiledQuery = query.compile(database.getSqliteVersion());
        verifyCompiledSqlArgs(compiledQuery, 3, "Sam", 17, "Smith");
    }

    public void testOrderByField() {
        TestModel one = new TestModel().setFirstName("Sam").setLastName("Bosley");
        TestModel two = new TestModel().setFirstName("Kevin").setLastName("Lim");
        TestModel three = new TestModel().setFirstName("Jonathan").setLastName("Koren");

        database.persist(one);
        database.persist(two);
        database.persist(three);

        String[] nameOrder = new String[]{"Kevin", "Sam", "Jonathan"};
        SquidCursor<TestModel> nameOrderCursor = database.query(TestModel.class, Query.select(TestModel.PROPERTIES)
                .orderBy(Order.byArray(TestModel.FIRST_NAME, nameOrder)));
        try {
            assertEquals(3, nameOrderCursor.getCount());
            for (nameOrderCursor.moveToFirst(); !nameOrderCursor.isAfterLast(); nameOrderCursor.moveToNext()) {
                assertEquals(nameOrder[nameOrderCursor.getPosition()], nameOrderCursor.get(TestModel.FIRST_NAME));
            }
        } finally {
            nameOrderCursor.close();
        }

        Long[] idOrder = new Long[]{3L, 1L, 2L};
        SquidCursor<TestModel> idOrderCursor = database.query(TestModel.class, Query.select(TestModel.PROPERTIES)
                .orderBy(Order.byArray(TestModel.ID, idOrder)));
        try {
            assertEquals(3, idOrderCursor.getCount());
            for (idOrderCursor.moveToFirst(); !idOrderCursor.isAfterLast(); idOrderCursor.moveToNext()) {
                assertEquals(idOrder[idOrderCursor.getPosition()], idOrderCursor.get(TestModel.ID));
            }
        } finally {
            idOrderCursor.close();
        }
    }

    public void testReverseOrder() {
        long max = database.countAll(Employee.class);
        SquidCursor<Employee> cursor = database.query(Employee.class,
                Query.select(Employee.ID).orderBy(Employee.ID.asc().reverse()));
        try {
            assertEquals(max, cursor.getCount());
            assertTrue(max > 0);
            while (cursor.moveToNext()) {
                long nextId = cursor.get(Employee.ID);
                if (nextId > max) {
                    fail("IDs not in reverse order");
                }
                max = nextId;
            }
        } finally {
            cursor.close();
        }
    }

    public void testOrderByArray() {
        Long[] order = new Long[]{5L, 1L, 4L};
        SquidCursor<Employee> cursor = database.query(Employee.class,
                Query.select(Employee.ID).limit(order.length).orderBy(Employee.ID.byArray(order)));
        try {
            assertEquals(order.length, cursor.getCount());
            for (int i = 0; i < order.length; i++) {
                cursor.moveToPosition(i);
                assertEquals(order[i], cursor.get(Employee.ID));
            }
        } finally {
            cursor.close();
        }
    }

    public void testLikeWithNoEscape() {
        insertBasicTestModel();
        assertEquals(1, database.count(TestModel.class, TestModel.LAST_NAME.like("Bo_le%")));
        assertEquals(0, database.count(TestModel.class, TestModel.LAST_NAME.notLike("Bo_le%")));
        assertEquals(0, database.count(TestModel.class, TestModel.LAST_NAME.like("%leyx")));
        assertEquals(1, database.count(TestModel.class, TestModel.LAST_NAME.notLike("%leyx")));
    }

    public void testLikeWithEscape() {
        TestModel model = insertBasicTestModel();
        model.setFirstName("S_a%m");
        database.persist(model);

        assertEquals(1, database.count(TestModel.class, TestModel.FIRST_NAME.like("%\\_a\\%%", '\\')));
        assertEquals(0, database.count(TestModel.class, TestModel.FIRST_NAME.notLike("%\\_a\\%%", '\\')));
    }

    public void testLikeSubquery() {
        insertBasicTestModel("Sam 1", "A", System.currentTimeMillis() - 5);
        insertBasicTestModel("Sam 2", "B", System.currentTimeMillis() - 4);
        insertBasicTestModel("Sam 3", "C", System.currentTimeMillis() - 3);
        insertBasicTestModel("Bla 1", "D", System.currentTimeMillis() - 2);
        insertBasicTestModel("Bla 2", "E", System.currentTimeMillis() - 1);

        Function<String> substr = Function.substr(TestModel.FIRST_NAME, 1, 3);
        Function<String> strConcat = Function.strConcat(substr, "%");
        Query likeFirstName = Query.select().where(TestModel.FIRST_NAME.like(
                Query.select(strConcat).from(TestModel.TABLE).where(TestModel.ID.eq(1)))).orderBy(TestModel.ID.asc());

        SquidCursor<TestModel> cursor = database.query(TestModel.class, likeFirstName);
        try {
            assertEquals(3, cursor.getCount());
            int index = 1;
            while (cursor.moveToNext()) {
                assertEquals("Sam " + index, cursor.get(TestModel.FIRST_NAME));
                index++;
            }
        } finally {
            cursor.close();
        }
    }

    public void testBetweenCriterion() {
        testBetween(Arrays.asList(2L, 3L, 4L, 5L), false);
        testBetween(Arrays.asList(1L, 6L), true);
    }

    private void testBetween(List<Long> expectedIds, boolean useNotBetween) {
        SquidCursor<Employee> cursor = database.query(Employee.class,
                Query.select(Employee.ID).where(useNotBetween ? Employee.ID.notBetween(2, 5) :
                        Employee.ID.between(2, 5)).orderBy(Employee.ID.asc()));
        try {
            assertEquals(expectedIds.size(), cursor.getCount());
            for (Long id : expectedIds) {
                cursor.moveToNext();
                assertEquals(id.longValue(), cursor.get(Employee.ID).longValue());
            }
        } finally {
            cursor.close();
        }
    }

    public void testGlobCriterion() {
        testGlob(Arrays.asList(bigBird, bert), false);
        testGlob(Arrays.asList(cookieMonster, elmo, oscar, ernie), true);
    }

    private void testGlob(List<Employee> expected, boolean useNotGlob) {
        SquidCursor<Employee> cursor = database.query(Employee.class,
                Query.select(Employee.ID, Employee.NAME).where(useNotGlob ? Employee.NAME.notGlob("b*") :
                        Employee.NAME.glob("b*"))
                        .orderBy(Employee.ID.asc()));
        try {
            assertEquals(expected.size(), cursor.getCount());
            for (Employee e : expected) {
                cursor.moveToNext();
                assertEquals(e.getId(), cursor.get(Employee.ID).longValue());
                assertEquals(e.getName(), cursor.get(Employee.NAME));
            }
        } finally {
            cursor.close();
        }
    }

    public void testAggregateCount() {
        TestModel model1 = insertBasicTestModel();
        TestModel model2 = new TestModel().setFirstName(model1.getFirstName()).setLastName("Smith");
        database.persist(model2);

        IntegerProperty groupCount = IntegerProperty.countProperty(TestModel.FIRST_NAME, false);
        Query query = Query.select(TestModel.PROPERTIES).selectMore(groupCount).groupBy(TestModel.FIRST_NAME);
        SquidCursor<TestModel> groupedCursor = database.query(TestModel.class, query);
        try {
            groupedCursor.moveToFirst();
            assertEquals(1, groupedCursor.getCount());
            assertEquals(2, groupedCursor.get(groupCount).intValue());
        } finally {
            groupedCursor.close();
        }
    }

    public void testJoinOnSameTableUsingAlias() {
        // check precondition
        int rowsWithManager = database.count(Employee.class, Employee.MANAGER_ID.gt(0));
        assertEquals(5, rowsWithManager);

        List<String> resultEmployees = new ArrayList<>(5);
        List<String> resultManagers = new ArrayList<>(5);
        resultEmployees.add(cookieMonster.getName());
        resultManagers.add(bigBird.getName());
        resultEmployees.add(elmo.getName());
        resultManagers.add(bigBird.getName());
        resultEmployees.add(oscar.getName());
        resultManagers.add(bigBird.getName());
        resultEmployees.add(bert.getName());
        resultManagers.add(cookieMonster.getName());
        resultEmployees.add(ernie.getName());
        resultManagers.add(bert.getName());

        // select employees.name as employeeName, managers.name as managerName from employees inner join employees as
        // managers on (employees.managerId = managers._id) order by managers._id ASC;
        Table managerTable = Employee.TABLE.as("managers");
        StringProperty employeeName = Employee.NAME.as("employeeName");
        StringProperty managerName = Employee.NAME.as(managerTable, "managerName");
        LongProperty managerId = managerTable.qualifyField(Employee.ID);
        Join join = Join.inner(managerTable, Employee.MANAGER_ID.eq(managerId));
        Query query = Query.select(employeeName, managerName).from(Employee.TABLE).join(join).orderBy(managerId.asc());

        SquidCursor<Employee> cursor = database.query(Employee.class, query);
        try {
            assertEquals(rowsWithManager, cursor.getCount());
            int index = 0;
            for (cursor.moveToFirst(); !cursor.isAfterLast(); cursor.moveToNext(), index++) {
                String eName = cursor.get(employeeName);
                String mName = cursor.get(managerName);
                assertEquals(resultEmployees.get(index), eName);
                assertEquals(resultManagers.get(index), mName);
            }
        } finally {
            cursor.close();
        }
    }

    public void testSelectAll() {
        insertBasicTestModel();
        TestModel model = database.fetchByQuery(TestModel.class, Query.select());
        assertTrue(model.containsNonNullValue(TestModel.FIRST_NAME));
        assertTrue(model.containsNonNullValue(TestModel.LAST_NAME));
        assertTrue(model.containsNonNullValue(TestModel.IS_HAPPY));
        assertTrue(model.containsNonNullValue(TestModel.BIRTHDAY));
    }

    public void testWithNonLiteralCriterion() {
        TestModel model = new TestModel().setFirstName("Sam").setLastName("Sam");
        database.persist(model);

        TestModel fetch = database
                .fetchByQuery(TestModel.class, Query.select().where(TestModel.FIRST_NAME.eq(TestModel.LAST_NAME)));
        assertNotNull(fetch);
        assertEquals(fetch.getFirstName(), fetch.getLastName());
    }

    private static final int NO_LIMIT = -1;
    private static final int NO_OFFSET = 0;

    public void testLimitAndOffset() {
        // no limit, no offset
        testLimitAndOffsetInternal(NO_LIMIT, NO_OFFSET);

        // limit without offset
        testLimitAndOffsetInternal(-3, NO_OFFSET);
        testLimitAndOffsetInternal(0, NO_OFFSET);
        testLimitAndOffsetInternal(2, NO_OFFSET);
        testLimitAndOffsetInternal(5, NO_OFFSET);

        // offset without limit
        testLimitAndOffsetInternal(NO_LIMIT, -2);
        testLimitAndOffsetInternal(NO_LIMIT, 0);
        testLimitAndOffsetInternal(NO_LIMIT, 3);
        testLimitAndOffsetInternal(NO_LIMIT, 6);

        // limit and offset
        testLimitAndOffsetInternal(3, 2);
        testLimitAndOffsetInternal(5, 3);
    }

    private void testLimitAndOffsetInternal(int limit, int offset) {
        // We'll check against IDs, so choose an order that shuffles the IDs somewhat
        Query query = Query.select().orderBy(Employee.NAME.desc());
        SquidCursor<Employee> cursor = database.query(Employee.class, query);

        int expectedCount = cursor.getCount();
        if (offset > NO_OFFSET) {
            expectedCount = Math.max(expectedCount - offset, 0);
        }
        if (limit > NO_LIMIT) {
            expectedCount = Math.min(expectedCount, limit);
        }

        long[] expectedIds = new long[expectedCount];
        try {
            int index = 0;
            int start = offset > 0 ? offset : 0;
            for (cursor.moveToPosition(start); !cursor.isAfterLast(); cursor.moveToNext()) {
                if (index == expectedIds.length) {
                    break;
                }
                expectedIds[index++] = cursor.get(Employee.ID);
            }
        } finally {
            cursor.close();
        }

        cursor = database.query(Employee.class, query.limit(limit, offset));
        assertEquals(expectedCount, cursor.getCount());
        try {
            int index = 0;
            for (cursor.moveToFirst(); !cursor.isAfterLast(); cursor.moveToNext()) {
                assertEquals(expectedIds[index++], cursor.get(Employee.ID).intValue());
            }
        } finally {
            cursor.close();
        }
    }

    public void testLimitAndOffsetWithExpressions() {
        // limit = 1 + (count(*) / 4), offset = count(*) / 2
        Field<Integer> limit = Function.add(1, Function.divide(
                Query.select(IntegerProperty.countProperty()).from(Employee.TABLE).asFunction(), 4));
        Field<Integer> offset = Function.divide(
                Query.select(IntegerProperty.countProperty()).from(Employee.TABLE).asFunction(), 2);

        Query query = Query.select().orderBy(Employee.NAME.asc()).limit(limit, offset);
        SquidCursor<Employee> cursor = database.query(Employee.class, query);
        try {
            assertEquals(2, cursor.getCount());
            cursor.moveToFirst();
            assertEquals(elmo, new Employee(cursor));
            cursor.moveToNext();
            assertEquals(ernie, new Employee(cursor));
        } finally {
            cursor.close();
        }
    }

    public void testInCriterion() {
        List<String> expectedNames = Arrays.asList("bigBird", "cookieMonster");
        Query query = Query.select().where(Employee.NAME.in("bigBird", "cookieMonster")).orderBy(Employee.NAME.asc());
        testInQuery(expectedNames, query);

        query = Query.select().where(Employee.NAME.notIn("bigBird", "cookieMonster")).orderBy(Employee.NAME.asc());
        testInQuery(Arrays.asList("bert", "elmo", "ernie", "oscar"), query);

        List<String> list = Arrays.asList("bigBird", "cookieMonster");
        query = Query.select().where(Employee.NAME.in(list)).orderBy(Employee.NAME.asc());
        testInQuery(expectedNames, query);

        // Test off-by-one error that used to occur when the in criterion wasn't the last criterion in the list
        query = Query.select().where(Employee.NAME.in(list).or(Field.field("1").neq(1))).orderBy(Employee.NAME.asc());
        testInQuery(expectedNames, query);
    }

    private void testInQuery(List<String> expectedNames, Query query) {
        SquidCursor<Employee> cursor = database.query(Employee.class, query);
        try {
            assertEquals(expectedNames.size(), cursor.getCount());
            for (String name : expectedNames) {
                cursor.moveToNext();
                assertEquals(name, cursor.get(Employee.NAME));
            }
        } finally {
            cursor.close();
        }
    }

    public void testIsEmptyCriterion() {
        TestModel model = new TestModel().setFirstName("").setLastName(null);
        database.persist(model);

        TestModel fetched = database.fetchByCriterion(TestModel.class,
                TestModel.FIRST_NAME.isEmpty().and(TestModel.LAST_NAME.isEmpty()), TestModel.ID);
        assertNotNull(fetched);
        assertEquals(model.getId(), fetched.getId());
    }

    public void testIsNotEmptyCriterion() {
        TestModel model = new TestModel().setFirstName("Sam").setLastName(null);
        database.persist(model);

        TestModel fetched = database.fetchByCriterion(TestModel.class,
                TestModel.FIRST_NAME.isNotEmpty().and(TestModel.LAST_NAME.isEmpty()), TestModel.ID);
        assertNotNull(fetched);
        assertEquals(model.getId(), fetched.getId());
    }

    public void testReusableQuery() {
        AtomicReference<String> name = new AtomicReference<>();
        Query query = Query.select().where(Employee.NAME.eq(name));
        testReusableQueryInternal(name, "bigBird", query);
        testReusableQueryInternal(name, "cookieMonster", query);
        testReusableQueryInternal(name, "elmo", query);
    }

    private void testReusableQueryInternal(AtomicReference<String> ref, String name, Query query) {
        ref.set(name);
        SquidCursor<Employee> cursor = database.query(Employee.class, query);
        try {
            cursor.moveToFirst();
            assertEquals(1, cursor.getCount());
            assertEquals(name, cursor.get(Employee.NAME));
        } finally {
            cursor.close();
        }
    }

    public void testAtomicIntegers() {
        AtomicInteger id = new AtomicInteger(1);
        Query query = Query.select(Employee.ID).where(Employee.ID.eq(id));

        SquidCursor<Employee> cursor = database.query(Employee.class, query);
        try {
            assertEquals(1, cursor.getCount());
            cursor.moveToFirst();
            assertEquals(1, cursor.get(Employee.ID).longValue());
        } finally {
            cursor.close();
        }
        id.set(2);
        cursor = database.query(Employee.class, query);
        try {
            assertEquals(1, cursor.getCount());
            cursor.moveToFirst();
            assertEquals(2, cursor.get(Employee.ID).longValue());
        } finally {
            cursor.close();
        }
    }

    public void testAtomicBoolean() {
        AtomicBoolean isHappy = new AtomicBoolean(false);

        Query query = Query.select().where(Employee.IS_HAPPY.eq(isHappy));
        SquidCursor<Employee> unhappyEmployee = database.query(Employee.class, query);
        try {
            assertEquals(1, unhappyEmployee.getCount());
            unhappyEmployee.moveToFirst();
            assertEquals(oscar.getId(), unhappyEmployee.get(Employee.ID).longValue());
        } finally {
            unhappyEmployee.close();
        }

        isHappy.set(true);
        SquidCursor<Employee> happyEmployees = database.query(Employee.class, query);
        try {
            assertEquals(5, happyEmployees.getCount());
        } finally {
            happyEmployees.close();
        }
    }

    public void testSimpleSubquerySelect() {
        Query query = Query.fromSubquery(Query.select(Employee.NAME).from(Employee.TABLE), "subquery");
        StringProperty name = query.getTable().qualifyField(Employee.NAME);
        query.where(name.eq("bigBird"));
        SquidCursor<Employee> cursor = database.query(Employee.class, query);
        try {
            assertEquals(1, cursor.getCount());
            cursor.moveToFirst();
            Employee employee = new Employee(cursor);
            assertEquals("bigBird", employee.getName());
        } finally {
            cursor.close();
        }
    }

    public void testReusableQueryWithInCriterion() {
        Set<String> collection = new HashSet<>();
        Query query = Query.select().where(Employee.NAME.in(collection));
        testReusableQueryWithInCriterionInternal(collection, query, "bigBird", "cookieMonster", "elmo");
        testReusableQueryWithInCriterionInternal(collection, query, "bigBird", "cookieMonster");
        testReusableQueryWithInCriterionInternal(collection, query, "oscar");
        testReusableQueryWithInCriterionInternal(collection, query);
    }

    private void testReusableQueryWithInCriterionInternal(Collection<String> collection, Query query, String... list) {
        collection.clear();
        collection.addAll(Arrays.asList(list));
        SquidCursor<Employee> cursor = database.query(Employee.class, query);
        try {
            assertEquals(collection.size(), cursor.getCount());
            while (cursor.moveToNext()) {
                String name = cursor.get(Employee.NAME);
                assertTrue(collection.contains(name));
            }
        } finally {
            cursor.close();
        }
    }

    public void testQueryWithMaxSqlArgs() {
        int numRows = SqlStatement.MAX_VARIABLE_NUMBER + 1;
        Set<Long> rowIds = new HashSet<>();

        database.beginTransaction();
        try {
            for (int i = 0; i < numRows; i++) {
                TestModel testModel = new TestModel();
                database.persist(testModel);
                rowIds.add(testModel.getId());
            }
            database.setTransactionSuccessful();
        } finally {
            database.endTransaction();
        }
        assertTrue(rowIds.size() > SqlStatement.MAX_VARIABLE_NUMBER);
        assertTrue(database.countAll(TestModel.class) > SqlStatement.MAX_VARIABLE_NUMBER);

        Query query = Query.select(TestModel.ID).where(TestModel.ID.in(rowIds));
        testMaxSqlArgRowIds(query, rowIds.size());

        rowIds.clear();
        rowIds.addAll(Arrays.asList(1L, 2L, 3L, 4L));

        testMaxSqlArgRowIds(query, rowIds.size());
    }

    private void testMaxSqlArgRowIds(Query query, int expectedSize) {
        SquidCursor<TestModel> cursor = database.query(TestModel.class, query);
        try {
            assertEquals(expectedSize, cursor.getCount());
        } finally {
            if (cursor != null) {
                cursor.close();
            }
        }
    }

    public void testSubqueryJoin() {
        StringProperty managerName = Employee.NAME.as("managerName");
        Query query = Query
                .fromSubquery(Query.select(Employee.MANAGER_ID).from(Employee.TABLE).groupBy(Employee.MANAGER_ID),
                        "subquery");
        query.selectMore(managerName);
        query.join(Join.inner(Employee.TABLE, query.getTable().qualifyField(Employee.MANAGER_ID).eq(Employee.ID)))
                .orderBy(Employee.MANAGER_ID.asc());

        SquidCursor<Employee> cursor = database.query(Employee.class, query);
        try {
            assertEquals(3, cursor.getCount());
            cursor.moveToFirst();
            assertEquals("bigBird", cursor.get(managerName));
            cursor.moveToNext();
            assertEquals("cookieMonster", cursor.get(managerName));
            cursor.moveToNext();
            assertEquals("bert", cursor.get(managerName));
        } finally {
            cursor.close();
        }
    }
<<<<<<< HEAD
//
//    public void x_testReusableQueryPerformance() {
//        String[] values = {"bigBird", "cookieMonster", "elmo", "oscar"};
//        int numIterations = 10000;
//        long start = System.currentTimeMillis();
//        for (int i = 0; i < numIterations; i++) {
//            Query query = Query.select().where(Employee.NAME.eq(values[i % values.length]));
//            database.query(Employee.class, query);
//        }
//        long end = System.currentTimeMillis();
//        System.err.println("Unoptimized took " + (end - start) + " millis");
//
//        AtomicReference<String> reference = new AtomicReference<String>();
//        Query query = Query.select().where(Employee.NAME.eq(reference));
//        start = System.currentTimeMillis();
//        for (int i = 0; i < numIterations; i++) {
//            reference.set(values[i % values.length]);
//            database.query(Employee.class, query);
//        }
//        end = System.currentTimeMillis();
//        System.err.println("Optimized took " + (end - start) + " millis");
//    }
//
//    public void x_testReusableListQueryPerformance() {
//        List<?>[] testSets = {
//                Arrays.asList(new String[]{"bigBird", "cookieMonster", "elmo"}),
//                Arrays.asList(new String[]{"bigBird", "cookieMonster"}),
//                Arrays.asList(new String[]{"bert", "ernie"}),
//                Arrays.asList(new String[]{"oscar"}),
//                Arrays.asList(new String[]{})
//        };
//
//        int numIterations = 10000;
//        long start = System.currentTimeMillis();
//        for (int i = 0; i < numIterations; i++) {
//            Query query = Query.select().where(Employee.NAME.in(testSets[i % testSets.length]));
//            database.query(Employee.class, query);
//        }
//        long end = System.currentTimeMillis();
//        System.err.println("Unoptimized took " + (end - start) + " millis");
//        System.gc();
//        try {
//            Thread.sleep(5000);
//        } catch (InterruptedException e) {
//            e.printStackTrace();
//        }
//        AtomicReference<Collection<?>> ref = new AtomicReference<Collection<?>>();
//        Query query = Query.select().where(Employee.NAME.in(ref));
//        start = System.currentTimeMillis();
//        for (int i = 0; i < numIterations; i++) {
//            ref.set(testSets[i % testSets.length]);
//            database.query(Employee.class, query);
//        }
//        end = System.currentTimeMillis();
//        System.err.println("Optimized took " + (end - start) + " millis");
//    }
=======

    public void x_testReusableQueryPerformance() {
        String[] values = {"bigBird", "cookieMonster", "elmo", "oscar"};
        int numIterations = 10000;
        long start = System.currentTimeMillis();
        for (int i = 0; i < numIterations; i++) {
            Query query = Query.select().where(Employee.NAME.eq(values[i % values.length]));
            database.query(Employee.class, query);
        }
        long end = System.currentTimeMillis();
        System.err.println("Unoptimized took " + (end - start) + " millis");

        AtomicReference<String> reference = new AtomicReference<>();
        Query query = Query.select().where(Employee.NAME.eq(reference));
        start = System.currentTimeMillis();
        for (int i = 0; i < numIterations; i++) {
            reference.set(values[i % values.length]);
            database.query(Employee.class, query);
        }
        end = System.currentTimeMillis();
        System.err.println("Optimized took " + (end - start) + " millis");
    }

    public void x_testReusableListQueryPerformance() {
        List<?>[] testSets = {
                Arrays.asList("bigBird", "cookieMonster", "elmo"),
                Arrays.asList("bigBird", "cookieMonster"),
                Arrays.asList("bert", "ernie"),
                Collections.singletonList("oscar"),
                Collections.emptyList()
        };

        int numIterations = 10000;
        long start = System.currentTimeMillis();
        for (int i = 0; i < numIterations; i++) {
            Query query = Query.select().where(Employee.NAME.in(testSets[i % testSets.length]));
            database.query(Employee.class, query);
        }
        long end = System.currentTimeMillis();
        System.err.println("Unoptimized took " + (end - start) + " millis");
        System.gc();
        try {
            Thread.sleep(5000);
        } catch (InterruptedException e) {
            e.printStackTrace();
        }
        AtomicReference<Collection<?>> ref = new AtomicReference<>();
        Query query = Query.select().where(Employee.NAME.in(ref));
        start = System.currentTimeMillis();
        for (int i = 0; i < numIterations; i++) {
            ref.set(testSets[i % testSets.length]);
            database.query(Employee.class, query);
        }
        end = System.currentTimeMillis();
        System.err.println("Optimized took " + (end - start) + " millis");
    }
>>>>>>> 0e282da8

    public void testSelectFromView() {
        View view = View.fromQuery(Query.select(Employee.PROPERTIES)
                .from(Employee.TABLE).where(Employee.MANAGER_ID.eq(bigBird.getId())), "bigBirdsEmployees");

        database.tryCreateView(view);

        Query fromView = Query.fromView(view).orderBy(view.qualifyField(Employee.ID).asc());

        SquidCursor<Employee> cursor = database.query(Employee.class, fromView);
        try {
            assertEquals(3, cursor.getCount());
            cursor.moveToFirst();
            assertEquals("cookieMonster", cursor.get(Employee.NAME));
            cursor.moveToNext();
            assertEquals("elmo", cursor.get(Employee.NAME));
            cursor.moveToNext();
            assertEquals("oscar", cursor.get(Employee.NAME));
        } finally {
            cursor.close();
        }
    }

    public void testCriterionWithNestedSelect() {
        TestModel modelOne = new TestModel().setFirstName("Sam").setLastName("Bosley");
        TestModel modelTwo = new TestModel().setFirstName("Kevin").setLastName("Lim");
        TestModel modelThree = new TestModel().setFirstName("Jonathan").setLastName("Koren");

        database.persist(modelOne);
        database.persist(modelTwo);
        database.persist(modelThree);
        assertEquals(3, database.countAll(TestModel.class));

        database.deleteWhere(TestModel.class,
                TestModel.ID.lt(Query.select(Function.max(TestModel.ID)).from(TestModel.TABLE)));
        SquidCursor<TestModel> cursor = null;
        try {
            cursor = database.query(TestModel.class, Query.select());
            assertEquals(1, cursor.getCount());
            cursor.moveToFirst();
            assertEquals(3, cursor.get(TestModel.ID).longValue());
        } finally {
            if (cursor != null) {
                cursor.close();
            }
        }
    }

    public void testJoinOnLiteralValue() {
        TestModel modelOne = new TestModel().setFirstName("Sam").setLastName("Bosley");
        TestModel modelTwo = new TestModel().setFirstName("Kevin").setLastName("Lim");
        TestModel modelThree = new TestModel().setFirstName("Jonathan").setLastName("Koren");

        Thing thingOne = new Thing().setFoo("Thing1").setBar(5);
        Thing thingTwo = new Thing().setFoo("Thing2").setBar(-1);
        Thing thingThree = new Thing().setFoo("Thing3").setBar(100);

        database.persist(modelOne);
        database.persist(modelTwo);
        database.persist(modelThree);
        database.persist(thingOne);
        database.persist(thingTwo);
        database.persist(thingThree);

        Query query = Query.select(TestModel.FIRST_NAME, TestModel.LAST_NAME).selectMore(Thing.FOO, Thing.BAR)
                .from(TestModel.TABLE)
                .join(Join.inner(Thing.TABLE, Thing.BAR.gt(0)));
        SquidCursor<TestModel> cursor = database.query(TestModel.class, query);
        try {
            assertEquals(6, cursor.getCount());
            for (cursor.moveToFirst(); !cursor.isAfterLast(); cursor.moveToNext()) {
                assertTrue(cursor.get(Thing.BAR) > 0);
            }
        } finally {
            cursor.close();
        }
    }

    // When arguments are bound as strings, the query below will always return an empty
    // set because abs(1) != '1' in sqlite, despite all their type funkiness.
    // When this test passes, it means that the arguments are being bound with their
    // correct types, and not as strings
    public void testQueryBindingTypes() {
        insertBasicTestModel();
        Field<Integer> one = Field.field("1");
        SquidCursor<TestModel> cursor = database.query(TestModel.class, Query.select().where(Function.abs(one).eq(1)));
        try {
            assertEquals(1, cursor.getCount());
        } finally {
            cursor.close();
        }
    }

    // We used to think there was a bug with binding arguments in having clauses.
    // Now that we're binding the correct argument types, there isn't a bug,
    // and this test demonstrates that.
    public void testBoundArgumentsWorkInHavingClause() {
        Query query = Query.select(Employee.PROPERTIES)
                .groupBy(Employee.MANAGER_ID)
                .having(Function.count(Employee.MANAGER_ID).gt(2));
        SquidCursor<Employee> cursor = database.query(Employee.class, query);
        try {
            assertEquals(1, cursor.getCount());
            cursor.moveToFirst();
            assertEquals(bigBird.getId(), cursor.get(Employee.MANAGER_ID).longValue());
        } finally {
            cursor.close();
        }
    }

    public void testJoinWithUsingClause() {
        testJoinWithUsingClauseInternal(false);
        testJoinWithUsingClauseInternal(true);
    }

    private void testJoinWithUsingClauseInternal(boolean leftJoin) {
        final String separator = "|";
        final Map<Long, String> expectedResults = new HashMap<>();
        expectedResults.put(cookieMonster.getId(), "2|3|4");
        expectedResults.put(elmo.getId(), "2|3|4");
        expectedResults.put(oscar.getId(), "2|3|4");
        if (!leftJoin) {
            expectedResults.put(bigBird.getId(), "1");
            expectedResults.put(bert.getId(), "5");
            expectedResults.put(ernie.getId(), "6");
        }

        /*
         * select employees._id, employees.name, employees.managerId, subTable.subordinates as coworkers from employees
         * join (select e.managerId, group_concat(e._id, "|") as subordinates from employees as e group by e.managerId)
         * as subTable using (managerId);
         */

        Table employeesAlias = Employee.TABLE.as("e");
        LongProperty aliasedId = employeesAlias.qualifyField(Employee.ID);
        LongProperty aliasedManagerId = employeesAlias.qualifyField(Employee.MANAGER_ID);
        StringProperty subordinates = StringProperty.fromFunction(Function.groupConcat(aliasedId, separator),
                "subordinates");
        Query subquery = Query.select(aliasedManagerId, subordinates).from(employeesAlias)
                .groupBy(aliasedManagerId);

        if (leftJoin) {
            subquery.having(Function.count().gt(1));
        }

        SqlTable<?> subTable = subquery.as("subTable");
        StringProperty coworkers = subTable.qualifyField(subordinates);
        Query query = Query.select(Employee.PROPERTIES).selectMore(coworkers)
                .from(Employee.TABLE);
        if (leftJoin) {
            query.leftJoin(subTable, Employee.MANAGER_ID);
        } else {
            query.innerJoin(subTable, Employee.MANAGER_ID);
        }

        SquidCursor<Employee> cursor = database.query(Employee.class, query);

        try {
            assertEquals(6, cursor.getCount());
            for (cursor.moveToFirst(); !cursor.isAfterLast(); cursor.moveToNext()) {
                long id = cursor.get(Employee.ID);
                String coworkersList = cursor.get(coworkers);
                assertEquals(expectedResults.get(id), coworkersList);
            }
        } finally {
            cursor.close();
        }
    }

    public void testSelectLiteral() {
        StringProperty literal = StringProperty.literal("literal", "name");
        LongProperty literalLong = LongProperty.literal(12, "twelve");
        SquidCursor<?> c = database.query(null, Query.select(literal, literalLong));
        try {
            assertEquals(1, c.getCount());
            c.moveToFirst();
            assertEquals("literal", c.get(literal));
            assertEquals(12, c.get(literalLong).longValue());
        } finally {
            if (c != null) {
                c.close();
            }
        }
    }

    public void testBindArgsProtectsInjection() {
        Query q = Query.select().where(Employee.NAME.eq("'Sam'); drop table " + Employee.TABLE.getName() + ";"));
        SquidCursor<Employee> cursor = database.query(Employee.class, q);
        try {
            assertFalse(database.countAll(Employee.class) == 0);
        } finally {
            cursor.close();
        }
    }

    public void testFork() {
        Query base = Query.select().from(Employee.TABLE).limit(1);
        Query fork = base.fork().limit(2);
        base.limit(3);

        assertFalse(base == fork);
        assertEquals(Field.field("3"), base.getLimit());
        assertEquals(Field.field("2"), fork.getLimit());
        assertEquals(base.getTable(), fork.getTable());
    }

    public void testQueryFreeze() {
        Query base = Query.select().from(Employee.TABLE).limit(1).freeze();
        Query fork = base.limit(2);

        assertFalse(base == fork);
        assertEquals(Field.field("1"), base.getLimit());
        assertEquals(Field.field("2"), fork.getLimit());
        assertEquals(base.getTable(), fork.getTable());
    }

    public void testFrozenQueryWorksWithDatabase() {
        Query query = Query.select().limit(2).freeze();
        SquidCursor<Employee> cursor = database.query(Employee.class, query);
        try {
            assertEquals(2, cursor.getCount());
            assertNull(query.getTable());
        } finally {
            cursor.close();
        }

        Employee employee = database.fetchByQuery(Employee.class, query);
        assertNotNull(employee);
        assertNull(query.getTable());
        assertEquals(Field.field("2"), query.getLimit());
    }

    // the following four tests all use the same query but different compound operators

    public void testUnion() {
        Query query = Query.select().from(Employee.TABLE).where(Employee.MANAGER_ID.eq(1))
                .union(Query.select().from(Employee.TABLE).where(Employee.ID.eq(2)))
                .orderBy(Employee.ID.asc());
        SquidCursor<Employee> cursor = database.query(Employee.class, query);
        try {
            assertEquals(3, cursor.getCount());
            cursor.moveToFirst();
            assertEquals(cookieMonster, new Employee(cursor));
            cursor.moveToNext();
            assertEquals(elmo, new Employee(cursor));
            cursor.moveToNext();
            assertEquals(oscar, new Employee(cursor));
        } finally {
            cursor.close();
        }
    }

    public void testUnionAll() {
        Query query = Query.select().from(Employee.TABLE).where(Employee.MANAGER_ID.eq(1))
                .unionAll(Query.select().from(Employee.TABLE).where(Employee.ID.eq(2)))
                .orderBy(Employee.ID.asc());
        SquidCursor<Employee> cursor = database.query(Employee.class, query);
        try {
            assertEquals(4, cursor.getCount());
            cursor.moveToFirst();
            assertEquals(cookieMonster, new Employee(cursor));
            cursor.moveToNext();
            assertEquals(cookieMonster, new Employee(cursor));
            cursor.moveToNext();
            assertEquals(elmo, new Employee(cursor));
            cursor.moveToNext();
            assertEquals(oscar, new Employee(cursor));
        } finally {
            cursor.close();
        }
    }

    public void testExcept() {
        Query query = Query.select().from(Employee.TABLE).where(Employee.MANAGER_ID.eq(1))
                .except(Query.select().from(Employee.TABLE).where(Employee.ID.eq(2)))
                .orderBy(Employee.ID.asc());
        SquidCursor<Employee> cursor = database.query(Employee.class, query);
        try {
            assertEquals(2, cursor.getCount());
            cursor.moveToFirst();
            assertEquals(elmo, new Employee(cursor));
            cursor.moveToNext();
            assertEquals(oscar, new Employee(cursor));
        } finally {
            cursor.close();
        }
    }

    public void testIntersect() {
        Query query = Query.select().from(Employee.TABLE).where(Employee.MANAGER_ID.eq(1))
                .intersect(Query.select().from(Employee.TABLE).where(Employee.ID.eq(2)))
                .orderBy(Employee.ID.asc());
        SquidCursor<Employee> cursor = database.query(Employee.class, query);
        try {
            assertEquals(1, cursor.getCount());
            cursor.moveToFirst();
            assertEquals(cookieMonster, new Employee(cursor));
        } finally {
            cursor.close();
        }
    }

    public void testSelectDistinct() {
        Query query = Query.selectDistinct(Employee.MANAGER_ID).orderBy(Employee.MANAGER_ID.asc());
        SquidCursor<Employee> cursor = database.query(Employee.class, query);
        try {
            assertEquals(4, cursor.getCount());
            cursor.moveToFirst();
            assertEquals(Long.valueOf(0), cursor.get(Employee.MANAGER_ID));
            cursor.moveToNext();
            assertEquals(Long.valueOf(1), cursor.get(Employee.MANAGER_ID));
            cursor.moveToNext();
            assertEquals(Long.valueOf(2), cursor.get(Employee.MANAGER_ID));
            cursor.moveToNext();
            assertEquals(Long.valueOf(5), cursor.get(Employee.MANAGER_ID));
        } finally {
            cursor.close();
        }
    }

    public void testAllFields() {
        Query query = Query.select().from(TestViewModel.VIEW)
                .leftJoin(Thing.TABLE, TestViewModel.TEST_MODEL_ID.eq(Thing.ID));
        List<Field<?>> fields = query.getFields();
        for (Property<?> p : TestViewModel.PROPERTIES) {
            assertTrue(fields.contains(p));
        }

        for (Property<?> p : Thing.PROPERTIES) {
            assertTrue(fields.contains(p));
        }

        assertEquals(TestViewModel.PROPERTIES.length + Thing.PROPERTIES.length, fields.size());
    }

    public void testReadAllFieldsIntoModel() {
        TestModel testModel = new TestModel().setFirstName("Sam");
        database.persist(testModel);

        Thing thing = new Thing().setFoo("Thingy").setBar(5);
        database.persist(thing);

        Query query = Query.select().from(TestViewModel.VIEW)
                .leftJoin(Thing.TABLE, TestViewModel.TEST_MODEL_ID.eq(Thing.ID));

        TestViewModel model = database.fetchByQuery(TestViewModel.class, query);
        for (Property<?> p : TestViewModel.PROPERTIES) {
            assertTrue(model.containsValue(p));
        }

        for (Property<?> p : Thing.PROPERTIES) {
            assertTrue(model.containsValue(p));
        }
    }

    public void testValidationPropagatesToSubqueryJoinAndCompoundSelect() {
        Query subquery = Query.select(Thing.FOO).from(Thing.TABLE).where(Thing.BAR.gt(0));
        Query joinSubquery = Query.select(Thing.BAR).from(Thing.TABLE).where(Thing.FOO.isNotEmpty());
        Query compoundSubquery = Query.select(Thing.BAZ).from(Thing.TABLE).where(Thing.IS_ALIVE.isTrue());

        SubqueryTable subqueryTable = subquery.as("t1");
        SubqueryTable joinTable = joinSubquery.as("t2");
        Query query = Query.select().from(subqueryTable).innerJoin(joinTable, (Criterion[]) null)
                .union(compoundSubquery);

        final int queryLength = query.compile(database.getSqliteVersion()).sql.length();

        String withValidation = query.sqlForValidation(database.getSqliteVersion());
        assertEquals(queryLength + 6, withValidation.length());
    }

    public void testValidationConcurrencyWithSharedState() {
        // If the code to compile queries with extra parentheses for validation isn't threadsafe,
        // one of these should throw a SQL parsing exception. If the test passes, all is well
        final AtomicBoolean compiledOnce = new AtomicBoolean(false);
        final Semaphore blockCriterion = new Semaphore(0);
        final Semaphore blockThread = new Semaphore(0);
        Criterion weirdCriterion = new BinaryCriterion(Thing.BAR, Operator.eq, 0) {
            @Override
            protected void populate(SqlBuilder builder, boolean forSqlValidation) {
                super.populate(builder, forSqlValidation);
                if (compiledOnce.compareAndSet(false, true)) {
                    try {
                        blockThread.release();
                        blockCriterion.acquire();
                    } catch (InterruptedException e) {
                        fail("InterruptedException");
                    }
                }
            }
        };
        Query subquery = Query.select(Thing.FOO).from(Thing.TABLE).where(weirdCriterion);
        final SubqueryTable subqueryTable = subquery.as("t1");

        Query query = Query.select().from(subqueryTable);
        query.requestValidation();

        Thread t = new Thread(new Runnable() {
            @Override
            public void run() {
                try {
                    blockThread.acquire();

                    Query query2 = Query.select().from(subqueryTable);
                    query2.requestValidation();

                    SquidCursor<Thing> cursor = database.query(Thing.class, query2);
                    cursor.close();
                    blockCriterion.release();
                } catch (InterruptedException e) {
                    fail("InterruptedException");
                }
            }
        });
        t.start();

        SquidCursor<Thing> cursor = database.query(Thing.class, query);
        cursor.close();

        try {
            t.join();
        } catch (InterruptedException e) {
            fail("InterruptedException");
        }
    }

    public void testNeedsValidationUpdatedBySubqueryTable() {
        Query subquery = Query.select(Thing.PROPERTIES).from(Thing.TABLE).where(Criterion.literal(123));
        subquery.requestValidation();
        assertTrue(subquery.compile(database.getSqliteVersion()).sql.contains("WHERE (?)"));

        Query baseTestQuery = Query.select().from(Thing.TABLE).where(Thing.FOO.isNotEmpty()).freeze();
        assertFalse(baseTestQuery.needsValidation());

        Query testQuery = baseTestQuery.from(subquery.as("t1"));
        assertTrue(testQuery.compile(database.getSqliteVersion()).needsValidation);
        assertTrue(testQuery.sqlForValidation(database.getSqliteVersion()).contains("WHERE ((?))"));

        testQuery = baseTestQuery.innerJoin(subquery.as("t2"), (Criterion[]) null);
        assertTrue(testQuery.compile(database.getSqliteVersion()).needsValidation);
        assertTrue(testQuery.sqlForValidation(database.getSqliteVersion()).contains("WHERE ((?))"));

        testQuery = baseTestQuery.union(subquery);
        assertTrue(testQuery.compile(database.getSqliteVersion()).needsValidation);
        assertTrue(testQuery.sqlForValidation(database.getSqliteVersion()).contains("WHERE ((?))"));
    }

    public void testNeedsValidationUpdatedByQueryFunction() {
        Query subquery = Query.select(Function.max(Thing.ID)).from(Thing.TABLE).where(Criterion.literal(123));
        subquery.requestValidation();
        assertTrue(subquery.compile(database.getSqliteVersion()).sql.contains("WHERE (?)"));

        Query baseTestQuery = Query.select().from(Thing.TABLE).where(Thing.FOO.isNotEmpty()).freeze();
        assertFalse(baseTestQuery.needsValidation());

        Query testQuery = baseTestQuery.selectMore(subquery.asFunction());
        assertTrue(testQuery.compile(database.getSqliteVersion()).needsValidation);
        assertTrue(testQuery.sqlForValidation(database.getSqliteVersion()).contains("WHERE ((?))"));
    }

    public void testLiteralCriterions() {
        // null and not null evaluate to false
        assertEquals(0, database.count(Employee.class, Criterion.literal(null)));
        assertEquals(0, database.count(Employee.class, Criterion.literal(null).negate()));

        // numeric literal; values other than 0 (including negative) evaluate to true
        assertEquals(0, database.count(Employee.class, Criterion.literal(0)));
        assertEquals(6, database.count(Employee.class, Criterion.literal(10)));
        assertEquals(6, database.count(Employee.class, Criterion.literal(-10)));
        assertEquals(6, database.count(Employee.class, Criterion.literal(0).negate()));
        assertEquals(0, database.count(Employee.class, Criterion.literal(10).negate()));

        // text literal; SQLite will try to coerce to a number
        assertEquals(0, database.count(Employee.class, Criterion.literal("sqlite")));
        assertEquals(6, database.count(Employee.class, Criterion.literal("sqlite").negate()));
        assertEquals(6, database.count(Employee.class, Criterion.literal("1sqlite"))); // coerces to 1
        assertEquals(0, database.count(Employee.class, Criterion.literal("1sqlite").negate()));

        // numeric column
        Criterion isHappyCriterion = Employee.IS_HAPPY.asCriterion();
        assertEquals(5, database.count(Employee.class, isHappyCriterion));
        assertEquals(1, database.count(Employee.class, isHappyCriterion.negate()));

        // text column
        Criterion nameCriterion = Employee.NAME.asCriterion();
        assertEquals(0, database.count(Employee.class, nameCriterion));
        assertEquals(6, database.count(Employee.class, nameCriterion.negate()));

        // function
        Criterion f = Function.functionWithArguments("length", "sqlite").asCriterion();
        assertEquals(6, database.count(Employee.class, f));
        assertEquals(0, database.count(Employee.class, f.negate()));
    }

    public void testQueryAsFunction() {
        Table qualifiedTable = Employee.TABLE.as("e1");
        Query subquery = Query.select(Function.add(qualifiedTable.qualifyField(Employee.ID), 1))
                .from(qualifiedTable).where(Employee.ID.eq(qualifiedTable.qualifyField(Employee.ID)));
        Function<Long> fromQuery = subquery.asFunction();
        LongProperty idPlus1 = LongProperty.fromFunction(fromQuery, "idPlus1");
        Query baseQuery = Query.select(Employee.ID, idPlus1);

        SquidCursor<Employee> cursor = database.query(Employee.class, baseQuery);
        try {
            assertEquals(database.countAll(Employee.class), cursor.getCount());
            while (cursor.moveToNext()) {
                assertEquals(cursor.get(Employee.ID) + 1, cursor.get(idPlus1).longValue());
            }
        } finally {
            cursor.close();
        }
    }

    public void testReadUnicodeStrings() {
        // A bunch of random unicode characters
        String unicode = "\u2e17\u301c\ufe58\uff0d\ufe32";
        String reversedUnicode = "\ufe32\uff0d\ufe58\u301c\u2e17";
        TestModel model = insertBasicTestModel(unicode, reversedUnicode, System.currentTimeMillis());

        TestModel fetched = database.fetch(TestModel.class, model.getId());
        assertEquals(unicode, fetched.getFirstName());
        assertEquals(reversedUnicode, fetched.getLastName());
    }
}<|MERGE_RESOLUTION|>--- conflicted
+++ resolved
@@ -18,7 +18,6 @@
 import java.util.ArrayList;
 import java.util.Arrays;
 import java.util.Collection;
-import java.util.Collections;
 import java.util.HashMap;
 import java.util.HashSet;
 import java.util.List;
@@ -604,8 +603,7 @@
             cursor.close();
         }
     }
-<<<<<<< HEAD
-//
+
 //    public void x_testReusableQueryPerformance() {
 //        String[] values = {"bigBird", "cookieMonster", "elmo", "oscar"};
 //        int numIterations = 10000;
@@ -617,7 +615,7 @@
 //        long end = System.currentTimeMillis();
 //        System.err.println("Unoptimized took " + (end - start) + " millis");
 //
-//        AtomicReference<String> reference = new AtomicReference<String>();
+//        AtomicReference<String> reference = new AtomicReference<>();
 //        Query query = Query.select().where(Employee.NAME.eq(reference));
 //        start = System.currentTimeMillis();
 //        for (int i = 0; i < numIterations; i++) {
@@ -630,11 +628,11 @@
 //
 //    public void x_testReusableListQueryPerformance() {
 //        List<?>[] testSets = {
-//                Arrays.asList(new String[]{"bigBird", "cookieMonster", "elmo"}),
-//                Arrays.asList(new String[]{"bigBird", "cookieMonster"}),
-//                Arrays.asList(new String[]{"bert", "ernie"}),
-//                Arrays.asList(new String[]{"oscar"}),
-//                Arrays.asList(new String[]{})
+//                Arrays.asList("bigBird", "cookieMonster", "elmo"),
+//                Arrays.asList("bigBird", "cookieMonster"),
+//                Arrays.asList("bert", "ernie"),
+//                Collections.singletonList("oscar"),
+//                Collections.emptyList()
 //        };
 //
 //        int numIterations = 10000;
@@ -651,7 +649,7 @@
 //        } catch (InterruptedException e) {
 //            e.printStackTrace();
 //        }
-//        AtomicReference<Collection<?>> ref = new AtomicReference<Collection<?>>();
+//        AtomicReference<Collection<?>> ref = new AtomicReference<>();
 //        Query query = Query.select().where(Employee.NAME.in(ref));
 //        start = System.currentTimeMillis();
 //        for (int i = 0; i < numIterations; i++) {
@@ -661,64 +659,6 @@
 //        end = System.currentTimeMillis();
 //        System.err.println("Optimized took " + (end - start) + " millis");
 //    }
-=======
-
-    public void x_testReusableQueryPerformance() {
-        String[] values = {"bigBird", "cookieMonster", "elmo", "oscar"};
-        int numIterations = 10000;
-        long start = System.currentTimeMillis();
-        for (int i = 0; i < numIterations; i++) {
-            Query query = Query.select().where(Employee.NAME.eq(values[i % values.length]));
-            database.query(Employee.class, query);
-        }
-        long end = System.currentTimeMillis();
-        System.err.println("Unoptimized took " + (end - start) + " millis");
-
-        AtomicReference<String> reference = new AtomicReference<>();
-        Query query = Query.select().where(Employee.NAME.eq(reference));
-        start = System.currentTimeMillis();
-        for (int i = 0; i < numIterations; i++) {
-            reference.set(values[i % values.length]);
-            database.query(Employee.class, query);
-        }
-        end = System.currentTimeMillis();
-        System.err.println("Optimized took " + (end - start) + " millis");
-    }
-
-    public void x_testReusableListQueryPerformance() {
-        List<?>[] testSets = {
-                Arrays.asList("bigBird", "cookieMonster", "elmo"),
-                Arrays.asList("bigBird", "cookieMonster"),
-                Arrays.asList("bert", "ernie"),
-                Collections.singletonList("oscar"),
-                Collections.emptyList()
-        };
-
-        int numIterations = 10000;
-        long start = System.currentTimeMillis();
-        for (int i = 0; i < numIterations; i++) {
-            Query query = Query.select().where(Employee.NAME.in(testSets[i % testSets.length]));
-            database.query(Employee.class, query);
-        }
-        long end = System.currentTimeMillis();
-        System.err.println("Unoptimized took " + (end - start) + " millis");
-        System.gc();
-        try {
-            Thread.sleep(5000);
-        } catch (InterruptedException e) {
-            e.printStackTrace();
-        }
-        AtomicReference<Collection<?>> ref = new AtomicReference<>();
-        Query query = Query.select().where(Employee.NAME.in(ref));
-        start = System.currentTimeMillis();
-        for (int i = 0; i < numIterations; i++) {
-            ref.set(testSets[i % testSets.length]);
-            database.query(Employee.class, query);
-        }
-        end = System.currentTimeMillis();
-        System.err.println("Optimized took " + (end - start) + " millis");
-    }
->>>>>>> 0e282da8
 
     public void testSelectFromView() {
         View view = View.fromQuery(Query.select(Employee.PROPERTIES)
