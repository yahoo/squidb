/*
 * Copyright 2015, Yahoo Inc.
 * Copyrights licensed under the Apache 2.0 License.
 * See the accompanying LICENSE file for terms.
 */
package com.yahoo.squidb.data;

<<<<<<< HEAD
import com.yahoo.squidb.sql.Criterion;
import com.yahoo.squidb.sql.Query;
=======
>>>>>>> e0baf233
import com.yahoo.squidb.test.DatabaseTestCase;
import com.yahoo.squidb.test.TestVirtualModel;

public class VirtualModelTest extends DatabaseTestCase {

    public void testCrudMethods() {
        // insert
        TestVirtualModel model = new TestVirtualModel()
                .setTitle("Charlie")
                .setBody("Charlie and the Chocolate Factory");
        assertTrue(database.createNew(model));
        assertEquals(1, database.countAll(TestVirtualModel.class));

        // query
        final long id = model.getId();
        TestVirtualModel fetched = database.fetch(TestVirtualModel.class, id, TestVirtualModel.PROPERTIES);
        assertEquals(model, fetched);

        // update
        model.setTitle("Charlie Brown").setBody("It's the Easter Beagle, Charlie Brown");
        assertTrue(database.saveExisting(model));
        assertEquals(1, database.countAll(TestVirtualModel.class));
        assertEquals(1, database.count(TestVirtualModel.class, TestVirtualModel.TITLE.eq("Charlie Brown")));

        // update using setId on a template
        TestVirtualModel model2 = new TestVirtualModel().setTitle("Charlie Brown 2").setId(model.getId());
        assertTrue(database.saveExisting(model2));
        assertEquals(1, database.countAll(TestVirtualModel.class));
        assertEquals(1, database.count(TestVirtualModel.class, TestVirtualModel.TITLE.eq("Charlie Brown 2")));

        // delete
        assertTrue(database.delete(TestVirtualModel.class, id));
        assertEquals(0, database.countAll(TestVirtualModel.class));
    }

    public void testNonStringPropertyInVirtualTableModel() {
        final Long testNum = 7L;
        TestVirtualModel model = new TestVirtualModel()
                .setTestNumber(testNum);
        assertTrue(database.createNew(model));

        final long id = model.getId();
        TestVirtualModel fetched = database.fetch(TestVirtualModel.class, id, TestVirtualModel.PROPERTIES);
        assertEquals(id, fetched.getId());
        assertEquals(testNum, fetched.getTestNumber());
    }

<<<<<<< HEAD
    public void testSelectAllIncludesRowid() {
        // insert
        TestVirtualModel model = new TestVirtualModel()
                .setTitle("Charlie")
                .setBody("Charlie and the Chocolate Factory");
        assertTrue(dao.createNew(model));

        long expectedId = model.getId();

        TestVirtualModel fetchedModel = dao.fetchByQuery(TestVirtualModel.class, Query.select());
        assertEquals(expectedId, fetchedModel.getId());
        assertEquals(model, fetchedModel);

=======
    public void testVirtualTableHasCorrectModule() {
        assertEquals("fts4", TestVirtualModel.TABLE.getModuleName());
>>>>>>> e0baf233
    }
}<|MERGE_RESOLUTION|>--- conflicted
+++ resolved
@@ -5,11 +5,7 @@
  */
 package com.yahoo.squidb.data;
 
-<<<<<<< HEAD
-import com.yahoo.squidb.sql.Criterion;
 import com.yahoo.squidb.sql.Query;
-=======
->>>>>>> e0baf233
 import com.yahoo.squidb.test.DatabaseTestCase;
 import com.yahoo.squidb.test.TestVirtualModel;
 
@@ -57,23 +53,21 @@
         assertEquals(testNum, fetched.getTestNumber());
     }
 
-<<<<<<< HEAD
     public void testSelectAllIncludesRowid() {
         // insert
         TestVirtualModel model = new TestVirtualModel()
                 .setTitle("Charlie")
                 .setBody("Charlie and the Chocolate Factory");
-        assertTrue(dao.createNew(model));
+        assertTrue(database.createNew(model));
 
         long expectedId = model.getId();
 
-        TestVirtualModel fetchedModel = dao.fetchByQuery(TestVirtualModel.class, Query.select());
+        TestVirtualModel fetchedModel = database.fetchByQuery(TestVirtualModel.class, Query.select());
         assertEquals(expectedId, fetchedModel.getId());
         assertEquals(model, fetchedModel);
+    }
 
-=======
     public void testVirtualTableHasCorrectModule() {
         assertEquals("fts4", TestVirtualModel.TABLE.getModuleName());
->>>>>>> e0baf233
     }
 }